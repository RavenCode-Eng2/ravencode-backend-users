import time
from fastapi import FastAPI
from fastapi.middleware.cors import CORSMiddleware
from app.api import auth, user
from fastapi.responses import Response
from prometheus_client import generate_latest, CONTENT_TYPE_LATEST
from app.core.metrics import REQUEST_COUNT, RESPONSE_TIME, ERROR_COUNT

app = FastAPI(
    title="API de Gestión de Usuarios RavenCode",
    description="""
API completa para la gestión de usuarios, autenticación y perfiles en la plataforma RavenCode

Esta API proporciona endpoints para:

🔐 AUTENTICACIÓN
• Registro de usuarios - Crear nuevas cuentas de estudiante
• Inicio de sesión - Autenticación con JWT tokens
• Recuperación de contraseña - Proceso completo de recuperación
• Verificación de tokens - Validar tokens JWT

👤 GESTIÓN DE USUARIOS
• CRUD completo - Crear, leer, actualizar y eliminar usuarios (estudiantes y administradores)
• Búsqueda por email - Obtener usuarios específicos
• Actualización de perfiles - Modificar información personal
• Listado de usuarios - Obtener todos los usuarios del sistema

<<<<<<< HEAD
=======

👤 PERFIL DE USUARIO
• Información personal - Obtener datos del usuario autenticado
• Gestión de perfil - Administrar información del usuario

🔒 SEGURIDAD
• Autenticación JWT con tokens de acceso y renovación
• Validación de datos con Pydantic
• Encriptación de contraseñas con bcrypt
• Protección CORS configurada

📊 FORMATOS DE RESPUESTA
Todas las respuestas siguen estándares REST con códigos de estado HTTP apropiados y mensajes de error descriptivos en español.

Esta documentación está completamente en español para facilitar su uso por desarrolladores hispanohablantes.
    """,
    version="1.0.0",
    contact={
        "name": "Equipo RavenCode",
        "email": "support@ravencode.com",
    },
    license_info={
        "name": "MIT",
    },
    terms_of_service="/terms",
    openapi_tags=[
        {
            "name": "Authentication",
            "description": "Operaciones de autenticación y autorización. Incluye registro, inicio de sesión, recuperación de contraseña y verificación de tokens.",
        },
        {
            "name": "Users",
            "description": "Operaciones CRUD para usuarios. Gestión completa de perfiles de usuarios (estudiantes y administradores) incluyendo creación, consulta, actualización, eliminación y listado.",
        }
    ]
    title="API de Gestión de Usuarios RavenCode",
    description="""
API completa para la gestión de usuarios, autenticación y perfiles en la plataforma RavenCode

Esta API proporciona endpoints para:

🔐 AUTENTICACIÓN
• Registro de usuarios - Crear nuevas cuentas de estudiante
• Inicio de sesión - Autenticación con JWT tokens
• Recuperación de contraseña - Proceso completo de recuperación
• Verificación de tokens - Validar tokens JWT

👤 GESTIÓN DE USUARIOS
• CRUD completo - Crear, leer, actualizar y eliminar usuarios (estudiantes y administradores)
• Búsqueda por email - Obtener usuarios específicos
• Actualización de perfiles - Modificar información personal
• Listado de usuarios - Obtener todos los usuarios del sistema


>>>>>>> 311668a7
👤 PERFIL DE USUARIO
• Información personal - Obtener datos del usuario autenticado
• Gestión de perfil - Administrar información del usuario

🔒 SEGURIDAD
• Autenticación JWT con tokens de acceso y renovación
• Validación de datos con Pydantic
• Encriptación de contraseñas con bcrypt
• Protección CORS configurada

📊 FORMATOS DE RESPUESTA
Todas las respuestas siguen estándares REST con códigos de estado HTTP apropiados y mensajes de error descriptivos en español.

Esta documentación está completamente en español para facilitar su uso por desarrolladores hispanohablantes.
    """,
    version="1.0.0",
    contact={
        "name": "Equipo RavenCode",
        "email": "support@ravencode.com",
    },
    license_info={
        "name": "MIT",
    },
    terms_of_service="/terms",
    openapi_tags=[
        {
            "name": "Authentication",
            "description": "Operaciones de autenticación y autorización. Incluye registro, inicio de sesión, recuperación de contraseña y verificación de tokens.",
        },
        {
            "name": "Users",
            "description": "Operaciones CRUD para usuarios. Gestión completa de perfiles de usuarios (estudiantes y administradores) incluyendo creación, consulta, actualización, eliminación y listado.",
        }
    ]
)

# Configure CORS
app.add_middleware(
    CORSMiddleware,
    allow_origins=["http://localhost:3000"],  # In production, replace with specific origins
    allow_credentials=True,
    allow_methods=["*"],
    allow_headers=["*"],
)

<<<<<<< HEAD
=======
# Include routers
app.include_router(auth.router, prefix="/auth", tags=["Authentication"])
app.include_router(user.router, prefix="/users", tags=["Users"])


# Middleware para registrar métricas
@app.middleware("http")
async def record_metrics(request, call_next):
    method = request.method
    endpoint = request.url.path

    # Registrar la hora de inicio para medir el tiempo de respuesta
    start_time = time.time()

    # Continuar con la solicitud
    response = await call_next(request)

    # Medir tiempo de respuesta
    duration = time.time() - start_time
    RESPONSE_TIME.labels(method=method, endpoint=endpoint).observe(duration)

    # Incrementar contador de peticiones
    REQUEST_COUNT.labels(method=method, endpoint=endpoint).inc()

    # Si hay un error (código de estado >= 400), aumentar el contador de errores
    if response.status_code >= 400:
        ERROR_COUNT.labels(method=method, endpoint=endpoint).inc()

    return response

# Ruta para exponer las métricas en formato Prometheus
@app.get("/metrics")
async def metrics():
    data = generate_latest()
    return Response(content=data, media_type=CONTENT_TYPE_LATEST)


>>>>>>> 311668a7
# Middleware para registrar métricas
@app.middleware("http")
async def record_metrics(request, call_next):
    method = request.method
    endpoint = request.url.path

    # Registrar la hora de inicio para medir el tiempo de respuesta
    start_time = time.time()

    # Continuar con la solicitud
    response = await call_next(request)

    # Medir tiempo de respuesta
    duration = time.time() - start_time
    RESPONSE_TIME.labels(method=method, endpoint=endpoint).observe(duration)

    # Incrementar contador de peticiones
    REQUEST_COUNT.labels(method=method, endpoint=endpoint).inc()

    # Si hay un error (código de estado >= 400), aumentar el contador de errores
    if response.status_code >= 400:
        ERROR_COUNT.labels(method=method, endpoint=endpoint).inc()

    return response

# Include routers
app.include_router(auth.router, prefix="/auth", tags=["Authentication"])
app.include_router(user.router, prefix="/users", tags=["Users"])

# Ruta para exponer las métricas en formato Prometheus
@app.get("/metrics")
async def metrics():
    """
    Endpoint para métricas de Prometheus
    
    Proporciona métricas de la aplicación en formato Prometheus para monitoreo.
    """
    data = generate_latest()
    return Response(content=data, media_type=CONTENT_TYPE_LATEST)

@app.get(
    "/",
    summary="Página de inicio de la API",
    description="Endpoint raíz que proporciona información básica sobre la API y enlaces útiles",
    response_description="Mensaje de bienvenida y enlaces de documentación",
    tags=["General"]
)
async def root():
    """
    Endpoint de Bienvenida
    
    Proporciona información básica sobre la API y enlaces a la documentación.
    
    Respuesta:
    - message: Mensaje de bienvenida
    - docs_url: URL de la documentación Swagger UI
    - redoc_url: URL de la documentación ReDoc
    """
    return {
        "message": "Bienvenido a la API de Gestión de Usuarios RavenCode",
        "description": "API para gestión de usuarios, autenticación y perfiles",
        "version": "1.0.0",
        "docs_url": "/docs",
        "redoc_url": "/redoc"
    }

@app.get(
    "/health",
    summary="Estado de salud de la API",
    description="Endpoint para verificar el estado de la API y la conectividad de la base de datos",
    response_description="Estado de la API y sus dependencias",
    tags=["General"]
)
async def health():
    """
    Endpoint de Salud
    
    Verifica que la API esté funcionando correctamente y que pueda conectarse a la base de datos.
    
    Respuesta:
    - status: Estado general de la API
    - database: Estado de la conexión a MongoDB
    - timestamp: Momento de la verificación
    """
    from app.DB.database import test_connection
    from datetime import datetime
    
    database_status = "healthy" if test_connection() else "unhealthy"
    overall_status = "healthy" if database_status == "healthy" else "unhealthy"
    
    return {
        "status": overall_status,
        "database": database_status,
        "service": "RavenCode Users API",
        "version": "1.0.0",
        "timestamp": datetime.utcnow().isoformat()
    }<|MERGE_RESOLUTION|>--- conflicted
+++ resolved
@@ -25,8 +25,6 @@
 • Actualización de perfiles - Modificar información personal
 • Listado de usuarios - Obtener todos los usuarios del sistema
 
-<<<<<<< HEAD
-=======
 
 👤 PERFIL DE USUARIO
 • Información personal - Obtener datos del usuario autenticado
@@ -80,8 +78,6 @@
 • Actualización de perfiles - Modificar información personal
 • Listado de usuarios - Obtener todos los usuarios del sistema
 
-
->>>>>>> 311668a7
 👤 PERFIL DE USUARIO
 • Información personal - Obtener datos del usuario autenticado
 • Gestión de perfil - Administrar información del usuario
@@ -127,12 +123,10 @@
     allow_headers=["*"],
 )
 
-<<<<<<< HEAD
-=======
+
 # Include routers
 app.include_router(auth.router, prefix="/auth", tags=["Authentication"])
 app.include_router(user.router, prefix="/users", tags=["Users"])
-
 
 # Middleware para registrar métricas
 @app.middleware("http")
@@ -159,14 +153,21 @@
 
     return response
 
+# Include routers
+app.include_router(auth.router, prefix="/auth", tags=["Authentication"])
+app.include_router(user.router, prefix="/users", tags=["Users"])
+
 # Ruta para exponer las métricas en formato Prometheus
 @app.get("/metrics")
 async def metrics():
+    """
+    Endpoint para métricas de Prometheus
+    
+    Proporciona métricas de la aplicación en formato Prometheus para monitoreo.
+    """
     data = generate_latest()
     return Response(content=data, media_type=CONTENT_TYPE_LATEST)
 
-
->>>>>>> 311668a7
 # Middleware para registrar métricas
 @app.middleware("http")
 async def record_metrics(request, call_next):
@@ -192,18 +193,9 @@
 
     return response
 
-# Include routers
-app.include_router(auth.router, prefix="/auth", tags=["Authentication"])
-app.include_router(user.router, prefix="/users", tags=["Users"])
-
 # Ruta para exponer las métricas en formato Prometheus
 @app.get("/metrics")
 async def metrics():
-    """
-    Endpoint para métricas de Prometheus
-    
-    Proporciona métricas de la aplicación en formato Prometheus para monitoreo.
-    """
     data = generate_latest()
     return Response(content=data, media_type=CONTENT_TYPE_LATEST)
 

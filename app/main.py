import time
from fastapi import FastAPI
from fastapi.middleware.cors import CORSMiddleware
from app.api import auth, user
<<<<<<< HEAD
from fastapi.responses import Response
from prometheus_client import generate_latest, CONTENT_TYPE_LATEST
from app.core.metrics import REQUEST_COUNT, RESPONSE_TIME, ERROR_COUNT
=======
>>>>>>> 206c8dc4

app = FastAPI(
    title="API de Gestión de Usuarios RavenCode",
    description="""
API completa para la gestión de usuarios, autenticación y perfiles en la plataforma RavenCode

Esta API proporciona endpoints para:

🔐 AUTENTICACIÓN
• Registro de usuarios - Crear nuevas cuentas de estudiante
• Inicio de sesión - Autenticación con JWT tokens
• Recuperación de contraseña - Proceso completo de recuperación
• Verificación de tokens - Validar tokens JWT

👤 GESTIÓN DE USUARIOS
• CRUD completo - Crear, leer, actualizar y eliminar usuarios (estudiantes y administradores)
• Búsqueda por email - Obtener usuarios específicos
• Actualización de perfiles - Modificar información personal
• Listado de usuarios - Obtener todos los usuarios del sistema


👤 PERFIL DE USUARIO
• Información personal - Obtener datos del usuario autenticado
• Gestión de perfil - Administrar información del usuario

🔒 SEGURIDAD
• Autenticación JWT con tokens de acceso y renovación
• Validación de datos con Pydantic
• Encriptación de contraseñas con bcrypt
• Protección CORS configurada

📊 FORMATOS DE RESPUESTA
Todas las respuestas siguen estándares REST con códigos de estado HTTP apropiados y mensajes de error descriptivos en español.

Esta documentación está completamente en español para facilitar su uso por desarrolladores hispanohablantes.
    """,
    version="1.0.0",
    contact={
        "name": "Equipo RavenCode",
        "email": "support@ravencode.com",
    },
    license_info={
        "name": "MIT",
    },
    terms_of_service="/terms",
    openapi_tags=[
        {
            "name": "Authentication",
            "description": "Operaciones de autenticación y autorización. Incluye registro, inicio de sesión, recuperación de contraseña y verificación de tokens.",
        },
        {
            "name": "Users",
            "description": "Operaciones CRUD para usuarios. Gestión completa de perfiles de usuarios (estudiantes y administradores) incluyendo creación, consulta, actualización, eliminación y listado.",
        }
    ]
)

# Configure CORS
app.add_middleware(
    CORSMiddleware,
    allow_origins=["http://localhost:3000"],  # In production, replace with specific origins
    allow_credentials=True,
    allow_methods=["*"],
    allow_headers=["*"],
)

# Include routers
app.include_router(auth.router, prefix="/auth", tags=["Authentication"])
app.include_router(user.router, prefix="/users", tags=["Users"])
<<<<<<< HEAD


# Middleware para registrar métricas
@app.middleware("http")
async def record_metrics(request, call_next):
    method = request.method
    endpoint = request.url.path

    # Registrar la hora de inicio para medir el tiempo de respuesta
    start_time = time.time()

    # Continuar con la solicitud
    response = await call_next(request)

    # Medir tiempo de respuesta
    duration = time.time() - start_time
    RESPONSE_TIME.labels(method=method, endpoint=endpoint).observe(duration)

    # Incrementar contador de peticiones
    REQUEST_COUNT.labels(method=method, endpoint=endpoint).inc()

    # Si hay un error (código de estado >= 400), aumentar el contador de errores
    if response.status_code >= 400:
        ERROR_COUNT.labels(method=method, endpoint=endpoint).inc()

    return response

# Ruta para exponer las métricas en formato Prometheus
@app.get("/metrics")
async def metrics():
    data = generate_latest()
    return Response(content=data, media_type=CONTENT_TYPE_LATEST)


# Middleware para registrar métricas
@app.middleware("http")
async def record_metrics(request, call_next):
    method = request.method
    endpoint = request.url.path

    # Registrar la hora de inicio para medir el tiempo de respuesta
    start_time = time.time()

    # Continuar con la solicitud
    response = await call_next(request)

    # Medir tiempo de respuesta
    duration = time.time() - start_time
    RESPONSE_TIME.labels(method=method, endpoint=endpoint).observe(duration)

    # Incrementar contador de peticiones
    REQUEST_COUNT.labels(method=method, endpoint=endpoint).inc()

    # Si hay un error (código de estado >= 400), aumentar el contador de errores
    if response.status_code >= 400:
        ERROR_COUNT.labels(method=method, endpoint=endpoint).inc()

    return response

# Ruta para exponer las métricas en formato Prometheus
@app.get("/metrics")
async def metrics():
    data = generate_latest()
    return Response(content=data, media_type=CONTENT_TYPE_LATEST)

=======

>>>>>>> 206c8dc4
@app.get(
    "/",
    summary="Página de inicio de la API",
    description="Endpoint raíz que proporciona información básica sobre la API y enlaces útiles",
    response_description="Mensaje de bienvenida y enlaces de documentación",
    tags=["General"]
)
async def root():
    """
    Endpoint de Bienvenida
    
    Proporciona información básica sobre la API y enlaces a la documentación.
    
    Respuesta:
    - message: Mensaje de bienvenida
    - docs_url: URL de la documentación Swagger UI
    - redoc_url: URL de la documentación ReDoc
    """
    return {
        "message": "Bienvenido a la API de Gestión de Usuarios RavenCode",
        "description": "API para gestión de usuarios, autenticación y perfiles",
        "version": "1.0.0",
        "docs_url": "/docs",
        "redoc_url": "/redoc"
    }

@app.get(
    "/health",
    summary="Estado de salud de la API",
    description="Endpoint para verificar el estado de la API y la conectividad de la base de datos",
    response_description="Estado de la API y sus dependencias",
    tags=["General"]
)
async def health():
    """
    Endpoint de Salud
    
    Verifica que la API esté funcionando correctamente y que pueda conectarse a la base de datos.
    
    Respuesta:
    - status: Estado general de la API
    - database: Estado de la conexión a MongoDB
    - timestamp: Momento de la verificación
    """
    from app.DB.database import test_connection
    from datetime import datetime
    
    database_status = "healthy" if test_connection() else "unhealthy"
    overall_status = "healthy" if database_status == "healthy" else "unhealthy"
    
    return {
        "status": overall_status,
        "database": database_status,
        "service": "RavenCode Users API",
        "version": "1.0.0",
        "timestamp": datetime.utcnow().isoformat()
    }<|MERGE_RESOLUTION|>--- conflicted
+++ resolved
@@ -2,14 +2,64 @@
 from fastapi import FastAPI
 from fastapi.middleware.cors import CORSMiddleware
 from app.api import auth, user
-<<<<<<< HEAD
 from fastapi.responses import Response
 from prometheus_client import generate_latest, CONTENT_TYPE_LATEST
 from app.core.metrics import REQUEST_COUNT, RESPONSE_TIME, ERROR_COUNT
-=======
->>>>>>> 206c8dc4
 
 app = FastAPI(
+    title="API de Gestión de Usuarios RavenCode",
+    description="""
+API completa para la gestión de usuarios, autenticación y perfiles en la plataforma RavenCode
+
+Esta API proporciona endpoints para:
+
+🔐 AUTENTICACIÓN
+• Registro de usuarios - Crear nuevas cuentas de estudiante
+• Inicio de sesión - Autenticación con JWT tokens
+• Recuperación de contraseña - Proceso completo de recuperación
+• Verificación de tokens - Validar tokens JWT
+
+👤 GESTIÓN DE USUARIOS
+• CRUD completo - Crear, leer, actualizar y eliminar usuarios (estudiantes y administradores)
+• Búsqueda por email - Obtener usuarios específicos
+• Actualización de perfiles - Modificar información personal
+• Listado de usuarios - Obtener todos los usuarios del sistema
+
+
+👤 PERFIL DE USUARIO
+• Información personal - Obtener datos del usuario autenticado
+• Gestión de perfil - Administrar información del usuario
+
+🔒 SEGURIDAD
+• Autenticación JWT con tokens de acceso y renovación
+• Validación de datos con Pydantic
+• Encriptación de contraseñas con bcrypt
+• Protección CORS configurada
+
+📊 FORMATOS DE RESPUESTA
+Todas las respuestas siguen estándares REST con códigos de estado HTTP apropiados y mensajes de error descriptivos en español.
+
+Esta documentación está completamente en español para facilitar su uso por desarrolladores hispanohablantes.
+    """,
+    version="1.0.0",
+    contact={
+        "name": "Equipo RavenCode",
+        "email": "support@ravencode.com",
+    },
+    license_info={
+        "name": "MIT",
+    },
+    terms_of_service="/terms",
+    openapi_tags=[
+        {
+            "name": "Authentication",
+            "description": "Operaciones de autenticación y autorización. Incluye registro, inicio de sesión, recuperación de contraseña y verificación de tokens.",
+        },
+        {
+            "name": "Users",
+            "description": "Operaciones CRUD para usuarios. Gestión completa de perfiles de usuarios (estudiantes y administradores) incluyendo creación, consulta, actualización, eliminación y listado.",
+        }
+    ]
     title="API de Gestión de Usuarios RavenCode",
     description="""
 API completa para la gestión de usuarios, autenticación y perfiles en la plataforma RavenCode
@@ -77,7 +127,6 @@
 # Include routers
 app.include_router(auth.router, prefix="/auth", tags=["Authentication"])
 app.include_router(user.router, prefix="/users", tags=["Users"])
-<<<<<<< HEAD
 
 
 # Middleware para registrar métricas
@@ -143,9 +192,6 @@
     data = generate_latest()
     return Response(content=data, media_type=CONTENT_TYPE_LATEST)
 
-=======
-
->>>>>>> 206c8dc4
 @app.get(
     "/",
     summary="Página de inicio de la API",
